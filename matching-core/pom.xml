<?xml version="1.0" encoding="UTF-8"?>
<project xmlns="http://maven.apache.org/POM/4.0.0" xmlns:xsi="http://www.w3.org/2001/XMLSchema-instance" xsi:schemaLocation="http://maven.apache.org/POM/4.0.0 http://maven.apache.org/xsd/maven-4.0.0.xsd">
    <modelVersion>4.0.0</modelVersion>
    <groupId>com.graphhopper</groupId>
    <artifactId>graphhopper-map-matching-core</artifactId>
<<<<<<< HEAD
    <version>1.0-fill-matching-gaps</version>
=======
    <version>2.0-SNAPSHOT</version>
>>>>>>> dee30e6c
    <packaging>jar</packaging>
    <name>GraphHopper Map Matching</name>
    
    <parent>
        <groupId>com.graphhopper</groupId>
<<<<<<< HEAD
        <artifactId>graphhopper-map-matching-parent</artifactId>    	
        <version>1.0-fill-matching-gaps</version>
=======
        <artifactId>graphhopper-map-matching-parent</artifactId>
        <version>2.0-SNAPSHOT</version>
>>>>>>> dee30e6c
    </parent>
    
    <dependencies>
        <dependency>
            <groupId>com.graphhopper</groupId>
            <artifactId>graphhopper-reader-osm</artifactId>
	        <version>${gh.version}</version>
        </dependency>
        <dependency>
            <groupId>org.slf4j</groupId>
            <artifactId>slf4j-api</artifactId>
            <version>${slf4j.version}</version>
        </dependency>
        <dependency>
            <groupId>com.graphhopper.external</groupId>
            <artifactId>hmm-lib</artifactId>
            <version>${project.parent.version}</version>
        </dependency>
        <dependency>
            <groupId>junit</groupId>
            <artifactId>junit</artifactId>
            <version>4.12</version>
            <scope>test</scope>
        </dependency>
        <dependency>
            <groupId>ch.qos.logback</groupId>
            <artifactId>logback-classic</artifactId>
            <version>1.2.3</version>
            <scope>test</scope>
        </dependency>
    </dependencies>
    <build>
        <plugins>
            <plugin>
                <groupId>org.apache.maven.plugins</groupId>
                <artifactId>maven-jar-plugin</artifactId>
                <version>3.0.2</version>
            </plugin>
        </plugins>
    </build>
</project><|MERGE_RESOLUTION|>--- conflicted
+++ resolved
@@ -3,23 +3,14 @@
     <modelVersion>4.0.0</modelVersion>
     <groupId>com.graphhopper</groupId>
     <artifactId>graphhopper-map-matching-core</artifactId>
-<<<<<<< HEAD
-    <version>1.0-fill-matching-gaps</version>
-=======
-    <version>2.0-SNAPSHOT</version>
->>>>>>> dee30e6c
+    <version>2.0-fill-matching-gaps</version>
     <packaging>jar</packaging>
     <name>GraphHopper Map Matching</name>
     
     <parent>
         <groupId>com.graphhopper</groupId>
-<<<<<<< HEAD
         <artifactId>graphhopper-map-matching-parent</artifactId>    	
-        <version>1.0-fill-matching-gaps</version>
-=======
-        <artifactId>graphhopper-map-matching-parent</artifactId>
-        <version>2.0-SNAPSHOT</version>
->>>>>>> dee30e6c
+        <version>2.0-fill-matching-gaps</version>
     </parent>
     
     <dependencies>
