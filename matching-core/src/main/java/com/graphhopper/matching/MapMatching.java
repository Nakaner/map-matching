/*
 *  Licensed to GraphHopper GmbH under one or more contributor
 *  license agreements. See the NOTICE file distributed with this work for
 *  additional information regarding copyright ownership.
 *
 *  GraphHopper GmbH licenses this file to you under the Apache License,
 *  Version 2.0 (the "License"); you may not use this file except in
 *  compliance with the License. You may obtain a copy of the License at
 *
 *       http://www.apache.org/licenses/LICENSE-2.0
 *
 *  Unless required by applicable law or agreed to in writing, software
 *  distributed under the License is distributed on an "AS IS" BASIS,
 *  WITHOUT WARRANTIES OR CONDITIONS OF ANY KIND, either express or implied.
 *  See the License for the specific language governing permissions and
 *  limitations under the License.
 */
package com.graphhopper.matching;

import com.bmw.hmm.SequenceState;
import com.bmw.hmm.ViterbiAlgorithm;
import com.graphhopper.GraphHopper;
import com.graphhopper.matching.util.HmmProbabilities;
import com.graphhopper.matching.util.TimeStep;
import com.graphhopper.routing.*;
import com.graphhopper.routing.ch.PreparationWeighting;
import com.graphhopper.routing.ch.PrepareContractionHierarchies;
import com.graphhopper.routing.util.*;
import com.graphhopper.routing.weighting.FastestWeighting;
import com.graphhopper.routing.weighting.Weighting;
import com.graphhopper.storage.CHGraph;
import com.graphhopper.storage.Graph;
import com.graphhopper.storage.index.LocationIndexTree;
import com.graphhopper.storage.index.QueryResult;
import com.graphhopper.util.*;
import org.slf4j.Logger;
import org.slf4j.LoggerFactory;

import java.util.*;
import java.util.Map.Entry;

/**
 * This class matches real world GPX entries to the digital road network stored
 * in GraphHopper. The Viterbi algorithm is used to compute the most likely
 * sequence of map matching candidates. The Viterbi algorithm takes into account
 * the distance between GPX entries and map matching candidates as well as the
 * routing distances between consecutive map matching candidates.
 * <p>
 * <p>
 * See http://en.wikipedia.org/wiki/Map_matching and Newson, Paul, and John
 * Krumm. "Hidden Markov map matching through noise and sparseness." Proceedings
 * of the 17th ACM SIGSPATIAL International Conference on Advances in Geographic
 * Information Systems. ACM, 2009.
 *
 * @author Peter Karich
 * @author Michael Zilske
 * @author Stefan Holder
 * @author kodonnell
 */
public class MapMatching {

    private final Logger logger = LoggerFactory.getLogger(getClass());

    // Penalty in m for each U-turn performed at the beginning or end of a path between two
    // subsequent candidates.
    private double uTurnDistancePenalty;

    private final Graph routingGraph;
    private final LocationIndexTree locationIndex;
    private double measurementErrorSigma = 50.0;
    private double transitionProbabilityBeta = 2.0;
    private final int maxVisitedNodes;
    private final int nodeCount;
    private DistanceCalc distanceCalc = new DistancePlaneProjection();
    private final Weighting weighting;
    private final boolean ch;
    private int matchedUpTo = -1;

    // number of points after removing duplicates and points from the input having a
    // distance shorter than the measurement accuracy
    private int pointCount = -1;

    public MapMatching(GraphHopper graphHopper, AlgorithmOptions algoOptions) {
        // Convert heading penalty [s] into U-turn penalty [m]
        final double PENALTY_CONVERSION_VELOCITY = 5;  // [m/s]
        final double headingTimePenalty = algoOptions.getHints().getDouble(
                Parameters.Routing.HEADING_PENALTY, Parameters.Routing.DEFAULT_HEADING_PENALTY);
        uTurnDistancePenalty = headingTimePenalty * PENALTY_CONVERSION_VELOCITY;

        this.locationIndex = (LocationIndexTree) graphHopper.getLocationIndex();

        // create hints from algoOptions, so we can create the algorithm factory        
        HintsMap hints = new HintsMap();
        for (Entry<String, String> entry : algoOptions.getHints().toMap().entrySet()) {
            hints.put(entry.getKey(), entry.getValue());
        }

        // default is non-CH
        if (!hints.has(Parameters.CH.DISABLE)) {
            hints.put(Parameters.CH.DISABLE, true);

            if (!graphHopper.getCHFactoryDecorator().isDisablingAllowed())
                throw new IllegalArgumentException("Cannot disable CH. Not allowed on server side");
        }

        // TODO ugly workaround, duplicate data: hints can have 'vehicle' but algoOptions.weighting too!?
        // Similar problem in GraphHopper class
        String vehicle = hints.getVehicle();
        if (vehicle.isEmpty()) {
            if (algoOptions.hasWeighting()) {
                vehicle = algoOptions.getWeighting().getFlagEncoder().toString();
            } else {
                vehicle = graphHopper.getEncodingManager().fetchEdgeEncoders().get(0).toString();
            }
            hints.setVehicle(vehicle);
        }
        weighting = new FastestWeighting(graphHopper.getEncodingManager().getEncoder(vehicle), algoOptions.getHints());
        RoutingAlgorithmFactory routingAlgorithmFactory = graphHopper.getAlgorithmFactory(hints);
        if (routingAlgorithmFactory instanceof PrepareContractionHierarchies) {
            ch = true;
            // I want to use my own instance of FastestWeighting because it uses its own heading penalty,
            // but here it is ok to use the CH preparation that was prepared for a different FastestWeighting (without
            // the heading penalty), because we are only using it for map-matching (but not CH routing)
            routingGraph = graphHopper.getGraphHopperStorage().getCHGraph(((PrepareContractionHierarchies) routingAlgorithmFactory).getCHProfile());
        } else {
            ch = false;
            routingGraph = graphHopper.getGraphHopperStorage();
        }
        this.nodeCount = routingGraph.getNodes();
        this.maxVisitedNodes = algoOptions.getMaxVisitedNodes();
    }

<<<<<<< HEAD
    public boolean matchingAttempted() {
        return matchedUpTo >= 0;
    }

    public int getSucessfullyMatchedPoints() {
        return matchedUpTo;
    }

    public int getPointCount() {
        return pointCount;
    }

    public boolean hasPointsToBeMatched() {
        return matchedUpTo < getPointCount() - 1;
    }

    public void setDistanceCalc(DistanceCalc distanceCalc) {
        this.distanceCalc = distanceCalc;
    }

=======
>>>>>>> 97190ba7
    /**
     * Beta parameter of the exponential distribution for modeling transition
     * probabilities.
     */
    public void setTransitionProbabilityBeta(double transitionProbabilityBeta) {
        this.transitionProbabilityBeta = transitionProbabilityBeta;
    }

    /**
     * Standard deviation of the normal distribution [m] used for modeling the
     * GPS error.
     */
    public void setMeasurementErrorSigma(double measurementErrorSigma) {
        this.measurementErrorSigma = measurementErrorSigma;
    }

    /**
     * This method does the actual map matching.
     * <p>
     *
     * @param gpxList the input list with GPX points which should match to edges
     *                of the graph specified in the constructor
     */
<<<<<<< HEAD
    public MatchResult doWork(List<GPXEntry> gpxList) {
        return doWork(gpxList, true);
    }

    /**
     * This method does the actual map matching.
     * <p>
     *
     * @param gpxList the input list with GPX points which should match to edges
     *                of the graph specified in the constructor
     */
    public MatchResult doWork(List<GPXEntry> gpxList, boolean throwGapException) {
=======
    public MatchResult doWork(List<Observation> gpxList) {
>>>>>>> 97190ba7
        // filter the entries:
        List<Observation> filteredGPXEntries = filterGPXEntries(gpxList);

        // now find each of the entries in the graph:
        List<Collection<QueryResult>> queriesPerEntry = lookupGPXEntries(filteredGPXEntries, DefaultEdgeFilter.allEdges(weighting.getFlagEncoder()));

        // Add virtual nodes and edges to the graph so that candidates on edges can be represented
        // by virtual nodes.
        QueryGraph queryGraph = new QueryGraph(routingGraph).setUseEdgeExplorerCache(true);
        List<QueryResult> allQueryResults = new ArrayList<>();
        for (Collection<QueryResult> qrs : queriesPerEntry) {
            allQueryResults.addAll(qrs);
        }
        queryGraph.lookup(allQueryResults);

        // Different QueryResults can have the same tower node as their closest node.
        // Hence, we now dedupe the query results of each GPX entry by their closest node (#91).
        // This must be done after calling queryGraph.lookup() since this replaces some of the
        // QueryResult nodes with virtual nodes. Virtual nodes are not deduped since there is at
        // most one QueryResult per edge and virtual nodes are inserted into the middle of an edge.
        // Reducing the number of QueryResults improves performance since less shortest/fastest
        // routes need to be computed.
        queriesPerEntry = deduplicateQueryResultsByClosestNode(queriesPerEntry);

        logger.debug("================= Query results =================");
        int i = 1;
        for (Collection<QueryResult> entries : queriesPerEntry) {
            logger.debug("Query results for GPX entry {}", i++);
            for (QueryResult qr : entries) {
                logger.debug("Node id: {}, virtual: {}, snapped on: {}, pos: {},{}, "
                                + "query distance: {}", qr.getClosestNode(),
                        isVirtualNode(qr.getClosestNode()), qr.getSnappedPosition(),
                        qr.getSnappedPoint().getLat(), qr.getSnappedPoint().getLon(),
                        qr.getQueryDistance());
            }
        }

        // Creates candidates from the QueryResults of all GPX entries (a candidate is basically a
        // QueryResult + direction).
        List<TimeStep<State, Observation, Path>> timeSteps =
                createTimeSteps(filteredGPXEntries, queriesPerEntry, queryGraph);
        logger.debug("=============== Time steps ===============");
        i = 1;
        for (TimeStep<State, Observation, Path> ts : timeSteps) {
            logger.debug("Candidates for time step {}", i++);
            for (State candidate : ts.candidates) {
                logger.debug(candidate.toString());
            }
        }

        pointCount = timeSteps.size();
        // Compute the most likely sequence of map matching candidates:
<<<<<<< HEAD
        List<SequenceState<GPXExtension, GPXEntry, Path>> seq = computeViterbiSequence(timeSteps, gpxList.size(), queryGraph,
                throwGapException);
=======
        List<SequenceState<State, Observation, Path>> seq = computeViterbiSequence(timeSteps, gpxList.size(), queryGraph);
>>>>>>> 97190ba7

        logger.debug("=============== Viterbi results =============== ");
        i = 1;
        for (SequenceState<State, Observation, Path> ss : seq) {
            logger.debug("{}: {}, path: {}", i, ss.state,
                    ss.transitionDescriptor != null ? ss.transitionDescriptor.calcEdges() : null);
            i++;
        }

        final EdgeExplorer explorer = queryGraph.createEdgeExplorer(DefaultEdgeFilter.allEdges(weighting.getFlagEncoder()));
        final Map<String, EdgeIteratorState> virtualEdgesMap = createVirtualEdgesMap(queriesPerEntry, explorer);
        MatchResult matchResult = computeMatchResult(seq, virtualEdgesMap, gpxList, queryGraph);
        logger.debug("=============== Matched real edges =============== ");
        i = 1;
        for (EdgeMatch em : matchResult.getEdgeMatches()) {
            logger.debug("{}: {}", i, em.getEdgeState());
            i++;
        }
        return matchResult;
    }

    /**
     * Filters GPX entries to only those which will be used for map matching (i.e. those which
     * are separated by at least 2 * measurementErrorSigman
     */
    private List<Observation> filterGPXEntries(List<Observation> gpxList) {
        List<Observation> filtered = new ArrayList<>();
        Observation prevEntry = null;
        int last = gpxList.size() - 1;
        for (int i = 0; i <= last; i++) {
            Observation gpxEntry = gpxList.get(i);
            if (i == 0 || i == last || distanceCalc.calcDist(
                    prevEntry.getPoint().getLat(), prevEntry.getPoint().getLon(),
                    gpxEntry.getPoint().getLat(), gpxEntry.getPoint().getLon()) > 2 * measurementErrorSigma) {
                filtered.add(gpxEntry);
                prevEntry = gpxEntry;
            } else {
                logger.debug("Filter out GPX entry: {}", i + 1);
            }
        }
        return filtered;
    }

    /**
     * Find the possible locations (edges) of each Observation in the graph.
     */
    private List<Collection<QueryResult>> lookupGPXEntries(List<Observation> gpxList,
                                                           EdgeFilter edgeFilter) {

        final List<Collection<QueryResult>> gpxEntryLocations = new ArrayList<>();
        for (Observation gpxEntry : gpxList) {
            final List<QueryResult> queryResults = locationIndex.findNClosest(
                    gpxEntry.getPoint().lat, gpxEntry.getPoint().lon, edgeFilter, measurementErrorSigma);
            gpxEntryLocations.add(queryResults);
        }
        return gpxEntryLocations;
    }

    private List<Collection<QueryResult>> deduplicateQueryResultsByClosestNode(
            List<Collection<QueryResult>> queriesPerEntry) {
        final List<Collection<QueryResult>> result = new ArrayList<>(queriesPerEntry.size());

        for (Collection<QueryResult> queryResults : queriesPerEntry) {
            final Map<Integer, QueryResult> dedupedQueryResults = new HashMap<>();
            for (QueryResult qr : queryResults) {
                dedupedQueryResults.put(qr.getClosestNode(), qr);
            }
            result.add(dedupedQueryResults.values());
        }
        return result;
    }

    /**
     * Creates TimeSteps with candidates for the GPX entries but does not create emission or
     * transition probabilities. Creates directed candidates for virtual nodes and undirected
     * candidates for real nodes.
     */
    private List<TimeStep<State, Observation, Path>> createTimeSteps(
            List<Observation> filteredGPXEntries, List<Collection<QueryResult>> queriesPerEntry,
            QueryGraph queryGraph) {
        final int n = filteredGPXEntries.size();
        if (queriesPerEntry.size() != n) {
            throw new IllegalArgumentException(
                    "filteredGPXEntries and queriesPerEntry must have same size.");
        }

        final List<TimeStep<State, Observation, Path>> timeSteps = new ArrayList<>();
        for (int i = 0; i < n; i++) {

            Observation gpxEntry = filteredGPXEntries.get(i);
            final Collection<QueryResult> queryResults = queriesPerEntry.get(i);

            List<State> candidates = new ArrayList<>();
            for (QueryResult qr : queryResults) {
                int closestNode = qr.getClosestNode();
                if (queryGraph.isVirtualNode(closestNode)) {
                    // get virtual edges:
                    List<VirtualEdgeIteratorState> virtualEdges = new ArrayList<>();
                    EdgeIterator iter = queryGraph.createEdgeExplorer().setBaseNode(closestNode);
                    while (iter.next()) {
                        if (!queryGraph.isVirtualEdge(iter.getEdge())) {
                            throw new RuntimeException("Virtual nodes must only have virtual edges "
                                    + "to adjacent nodes.");
                        }
                        virtualEdges.add((VirtualEdgeIteratorState)
                                queryGraph.getEdgeIteratorState(iter.getEdge(), iter.getAdjNode()));
                    }
                    if (virtualEdges.size() != 2) {
                        throw new RuntimeException("Each virtual node must have exactly 2 "
                                + "virtual edges (reverse virtual edges are not returned by the "
                                + "EdgeIterator");
                    }

                    // Create a directed candidate for each of the two possible directions through
                    // the virtual node. This is needed to penalize U-turns at virtual nodes
                    // (see also #51). We need to add candidates for both directions because
                    // we don't know yet which is the correct one. This will be figured
                    // out by the Viterbi algorithm.
                    //
                    // Adding further candidates to explicitly allow U-turns through setting
                    // incomingVirtualEdge==outgoingVirtualEdge doesn't make sense because this
                    // would actually allow to perform a U-turn without a penalty by going to and
                    // from the virtual node through the other virtual edge or its reverse edge.
                    VirtualEdgeIteratorState e1 = virtualEdges.get(0);
                    VirtualEdgeIteratorState e2 = virtualEdges.get(1);
                    for (int j = 0; j < 2; j++) {
                        // get favored/unfavored edges:
                        VirtualEdgeIteratorState incomingVirtualEdge = j == 0 ? e1 : e2;
                        VirtualEdgeIteratorState outgoingVirtualEdge = j == 0 ? e2 : e1;
                        // create candidate
                        QueryResult vqr = new QueryResult(qr.getQueryPoint().lat, qr.getQueryPoint().lon);
                        vqr.setQueryDistance(qr.getQueryDistance());
                        vqr.setClosestNode(qr.getClosestNode());
                        vqr.setWayIndex(qr.getWayIndex());
                        vqr.setSnappedPosition(qr.getSnappedPosition());
                        vqr.setClosestEdge(qr.getClosestEdge());
                        vqr.calcSnappedPoint(distanceCalc);
                        State candidate = new State(gpxEntry, vqr, incomingVirtualEdge,
                                outgoingVirtualEdge);
                        candidates.add(candidate);
                    }
                } else {
                    // Create an undirected candidate for the real node.
                    State candidate = new State(gpxEntry, qr);
                    candidates.add(candidate);
                }
            }

            final TimeStep<State, Observation, Path> timeStep = new TimeStep<>(gpxEntry, candidates);
            timeSteps.add(timeStep);
        }
        return timeSteps;
    }
    /**
     * Computes the most likely candidate sequence for the GPX entries.
     */
    private List<SequenceState<State, Observation, Path>> computeViterbiSequence(
            List<TimeStep<State, Observation, Path>> timeSteps, int originalGpxEntriesCount,
            QueryGraph queryGraph) {
            return computeViterbiSequence(timeSteps, originalGpxEntriesCount, queryGraph, true);
    }

    /**
     * Computes the most likely candidate sequence for the GPX entries.
     */
    private List<SequenceState<GPXExtension, GPXEntry, Path>> computeViterbiSequence(
            List<TimeStep<GPXExtension, GPXEntry, Path>> timeSteps, int originalGpxEntriesCount,
            QueryGraph queryGraph, boolean throwException) {
        final HmmProbabilities probabilities
                = new HmmProbabilities(measurementErrorSigma, transitionProbabilityBeta);
        final ViterbiAlgorithm<State, Observation, Path> viterbi = new ViterbiAlgorithm<>();

        logger.debug("\n=============== Paths ===============");
        int timeStepCounter = 0;
        TimeStep<State, Observation, Path> prevTimeStep = null;
        int i = 1;
<<<<<<< HEAD
        for (TimeStep<GPXExtension, GPXEntry, Path> timeStep : timeSteps) {
            // skip already processed track segments
            if (timeStepCounter < matchedUpTo) {
                timeStepCounter++;
                continue;
            }

=======
        for (TimeStep<State, Observation, Path> timeStep : timeSteps) {
>>>>>>> 97190ba7
            logger.debug("\nPaths to time step {}", i++);
            computeEmissionProbabilities(timeStep, probabilities);

            if (prevTimeStep == null) {
                viterbi.startWithInitialObservation(timeStep.observation, timeStep.candidates,
                        timeStep.emissionLogProbabilities);
            } else {
                computeTransitionProbabilities(prevTimeStep, timeStep, probabilities, queryGraph);
                viterbi.nextStep(timeStep.observation, timeStep.candidates,
                        timeStep.emissionLogProbabilities, timeStep.transitionLogProbabilities,
                        timeStep.roadPaths);
            }
            if (viterbi.isBroken()) {
                String likelyReasonStr = "";
                if (prevTimeStep != null) {
                    Observation prevGPXE = prevTimeStep.observation;
                    Observation gpxe = timeStep.observation;
                    double dist = distanceCalc.calcDist(prevGPXE.getPoint().lat, prevGPXE.getPoint().lon,
                            gpxe.getPoint().lat, gpxe.getPoint().lon);
                    if (dist > 2000) {
                        likelyReasonStr = "Too long distance to previous measurement? "
                                + Math.round(dist) + "m, ";
                    }
                }

                if (throwException) {
                    throw new IllegalArgumentException("Sequence is broken for submitted track at time step "
                            + timeStepCounter + " (" + originalGpxEntriesCount + " points). "
                            + likelyReasonStr + "observation:" + timeStep.observation + ", "
                            + timeStep.candidates.size() + " candidates: "
                            + getSnappedCandidates(timeStep.candidates)
                            + ". If a match is expected consider increasing max_visited_nodes.");
                } else {
                    // Set matchedUpTo to current timeStepCounter because calling the map matching
                    // a second time should start with that step (and not run an unlimited number
                    // of unsuccessful attempts.
                    matchedUpTo = timeStepCounter;
                    return viterbi.computeMostLikelySequence();
                }
            }

            timeStepCounter++;
            prevTimeStep = timeStep;
        }

        matchedUpTo = timeStepCounter - 1;
        return viterbi.computeMostLikelySequence();
    }

    private void computeEmissionProbabilities(TimeStep<State, Observation, Path> timeStep,
                                              HmmProbabilities probabilities) {
        for (State candidate : timeStep.candidates) {
            // road distance difference in meters
            final double distance = candidate.getQueryResult().getQueryDistance();
            timeStep.addEmissionLogProbability(candidate,
                    probabilities.emissionLogProbability(distance));
        }
    }

    private void computeTransitionProbabilities(TimeStep<State, Observation, Path> prevTimeStep,
                                                TimeStep<State, Observation, Path> timeStep,
                                                HmmProbabilities probabilities,
                                                QueryGraph queryGraph) {
        final double linearDistance = distanceCalc.calcDist(prevTimeStep.observation.getPoint().lat,
                prevTimeStep.observation.getPoint().lon, timeStep.observation.getPoint().lat, timeStep.observation.getPoint().lon);

        for (State from : prevTimeStep.candidates) {
            for (State to : timeStep.candidates) {
                // enforce heading if required:
                if (from.isOnDirectedEdge()) {
                    // Make sure that the path starting at the "from" candidate goes through
                    // the outgoing edge.
                    queryGraph.unfavorVirtualEdgePair(from.getQueryResult().getClosestNode(),
                            from.getIncomingVirtualEdge().getEdge());
                }
                if (to.isOnDirectedEdge()) {
                    // Make sure that the path ending at "to" candidate goes through
                    // the incoming edge.
                    queryGraph.unfavorVirtualEdgePair(to.getQueryResult().getClosestNode(),
                            to.getOutgoingVirtualEdge().getEdge());
                }

                RoutingAlgorithm router;
                if (ch) {
                    router = new DijkstraBidirectionCH(queryGraph, new PreparationWeighting(weighting)) {
                        @Override
                        protected void initCollections(int size) {
                            super.initCollections(50);
                        }
                    };
                    ((DijkstraBidirectionCH) router).setEdgeFilter(new LevelEdgeFilter((CHGraph) routingGraph));
                    router.setMaxVisitedNodes(maxVisitedNodes);
                } else {
                    router = new DijkstraBidirectionRef(queryGraph, weighting, TraversalMode.NODE_BASED) {
                        @Override
                        protected void initCollections(int size) {
                            super.initCollections(50);
                        }
                    };
                    router.setMaxVisitedNodes(maxVisitedNodes);
                }

                final Path path = router.calcPath(from.getQueryResult().getClosestNode(),
                        to.getQueryResult().getClosestNode());

                if (path.isFound()) {
                    timeStep.addRoadPath(from, to, path);

                    // The router considers unfavored virtual edges using edge penalties
                    // but this is not reflected in the path distance. Hence, we need to adjust the
                    // path distance accordingly.
                    final double penalizedPathDistance = penalizedPathDistance(path,
                            queryGraph.getUnfavoredVirtualEdges());

                    logger.debug("Path from: {}, to: {}, penalized path length: {}",
                            from, to, penalizedPathDistance);

                    final double transitionLogProbability = probabilities
                            .transitionLogProbability(penalizedPathDistance, linearDistance);
                    timeStep.addTransitionLogProbability(from, to, transitionLogProbability);
                } else {
                    logger.debug("No path found for from: {}, to: {}", from, to);
                }
                queryGraph.clearUnfavoredStatus();

            }
        }
    }

    /**
     * Returns the path length plus a penalty if the starting/ending edge is unfavored.
     */
    private double penalizedPathDistance(Path path,
                                         Set<EdgeIteratorState> penalizedVirtualEdges) {
        double totalPenalty = 0;

        // Unfavored edges in the middle of the path should not be penalized because we are
        // only concerned about the direction at the start/end.
        final List<EdgeIteratorState> edges = path.calcEdges();
        if (!edges.isEmpty()) {
            if (penalizedVirtualEdges.contains(edges.get(0))) {
                totalPenalty += uTurnDistancePenalty;
            }
        }
        if (edges.size() > 1) {
            if (penalizedVirtualEdges.contains(edges.get(edges.size() - 1))) {
                totalPenalty += uTurnDistancePenalty;
            }
        }
        return path.getDistance() + totalPenalty;
    }

    private MatchResult computeMatchResult(List<SequenceState<State, Observation, Path>> seq,
                                           Map<String, EdgeIteratorState> virtualEdgesMap, List<Observation> gpxList, QueryGraph queryGraph) {
        double distance = 0.0;
        long time = 0;
        for (SequenceState<State, Observation, Path> transitionAndState : seq) {
            if (transitionAndState.transitionDescriptor != null) {
                distance += transitionAndState.transitionDescriptor.getDistance();
                time += transitionAndState.transitionDescriptor.getTime();
            }
        }

        List<EdgeIteratorState> edges = new ArrayList<>();
        for (SequenceState<State, Observation, Path> state : seq) {
            if (state.transitionDescriptor != null) {
                edges.addAll(state.transitionDescriptor.calcEdges());
            }
        }
        Path mergedPath = new MapMatchedPath(queryGraph.getBaseGraph(), weighting, edges);

        List<EdgeMatch> edgeMatches = computeEdgeMatches(seq, virtualEdgesMap);
        MatchResult matchResult = new MatchResult(edgeMatches);
        matchResult.setMergedPath(mergedPath);
        matchResult.setMatchMillis(time);
        matchResult.setMatchLength(distance);
        matchResult.setGPXEntriesLength(gpxLength(gpxList));
        return matchResult;
    }

    private List<EdgeMatch> computeEdgeMatches(List<SequenceState<State, Observation, Path>> seq, Map<String, EdgeIteratorState> virtualEdgesMap) {
        // This creates a list of directed edges (EdgeIteratorState instances turned the right way),
        // each associated with 0 or more of the observations.
        // These directed edges are edges of the real street graph, where nodes are intersections.
        // So in _this_ representation, the path that you get when you just look at the edges goes from
        // an intersection to an intersection.

        // Implementation note: We have to look at both states _and_ transitions, since we can have e.g. just one state,
        // or two states with a transition that is an empty path (observations snapped to the same node in the query graph),
        // but these states still happen on an edge, and for this representation, we want to have that edge.
        // (Whereas in the PathWrapper representation, we would just see an empty path.)

        // Note that the result can be empty, even when the input is not. Observations can be on nodes as well as on
        // edges, and when all observations are on the same node, we get no edge at all.
        // But apart from that corner case, all observations that go in here are also in the result.

        // (Consider totally forbidding candidate states to be snapped to a point, and make them all be on directed
        // edges, then that corner case goes away.)
        List<EdgeMatch> edgeMatches = new ArrayList<>();
        List<State> states = new ArrayList<>();
        EdgeIteratorState currentDirectedRealEdge = null;
        for (SequenceState<State, Observation, Path> transitionAndState : seq) {
            // transition (except before the first state)
            if (transitionAndState.transitionDescriptor != null) {
                for (EdgeIteratorState edge : transitionAndState.transitionDescriptor.calcEdges()) {
                    EdgeIteratorState newDirectedRealEdge = resolveToRealEdge(virtualEdgesMap, edge);
                    if (currentDirectedRealEdge != null) {
                        if (!equalEdges(currentDirectedRealEdge, newDirectedRealEdge)) {
                            EdgeMatch edgeMatch = new EdgeMatch(currentDirectedRealEdge, states);
                            edgeMatches.add(edgeMatch);
                            states = new ArrayList<>();
                        }
                    }
                    currentDirectedRealEdge = newDirectedRealEdge;
                }
            }
            // state
            if (transitionAndState.state.isOnDirectedEdge()) { // as opposed to on a node
                EdgeIteratorState newDirectedRealEdge = resolveToRealEdge(virtualEdgesMap, transitionAndState.state.getOutgoingVirtualEdge());
                if (currentDirectedRealEdge != null) {
                    if (!equalEdges(currentDirectedRealEdge, newDirectedRealEdge)) {
                        EdgeMatch edgeMatch = new EdgeMatch(currentDirectedRealEdge, states);
                        edgeMatches.add(edgeMatch);
                        states = new ArrayList<>();
                    }
                }
                currentDirectedRealEdge = newDirectedRealEdge;
            }
            states.add(transitionAndState.state);
        }
        if (currentDirectedRealEdge != null) {
            EdgeMatch edgeMatch = new EdgeMatch(currentDirectedRealEdge, states);
            edgeMatches.add(edgeMatch);
        }
        return edgeMatches;
    }

    private double gpxLength(List<Observation> gpxList) {
        if (gpxList.isEmpty()) {
            return 0;
        } else {
            double gpxLength = 0;
            Observation prevEntry = gpxList.get(0);
            for (int i = 1; i < gpxList.size(); i++) {
                Observation entry = gpxList.get(i);
                gpxLength += distanceCalc.calcDist(prevEntry.getPoint().lat, prevEntry.getPoint().lon, entry.getPoint().lat, entry.getPoint().lon);
                prevEntry = entry;
            }
            return gpxLength;
        }
    }

    private boolean equalEdges(EdgeIteratorState edge1, EdgeIteratorState edge2) {
        return edge1.getEdge() == edge2.getEdge()
                && edge1.getBaseNode() == edge2.getBaseNode()
                && edge1.getAdjNode() == edge2.getAdjNode();
    }

    private EdgeIteratorState resolveToRealEdge(Map<String, EdgeIteratorState> virtualEdgesMap,
                                                EdgeIteratorState edgeIteratorState) {
        if (isVirtualNode(edgeIteratorState.getBaseNode())
                || isVirtualNode(edgeIteratorState.getAdjNode())) {
            return virtualEdgesMap.get(virtualEdgesMapKey(edgeIteratorState));
        } else {
            return edgeIteratorState;
        }
    }

    private boolean isVirtualNode(int node) {
        return node >= nodeCount;
    }

    /**
     * Returns a map where every virtual edge maps to its real edge with correct orientation.
     */
    private Map<String, EdgeIteratorState> createVirtualEdgesMap(
            List<Collection<QueryResult>> queriesPerEntry, EdgeExplorer explorer) {
        // TODO For map key, use the traversal key instead of string!
        Map<String, EdgeIteratorState> virtualEdgesMap = new HashMap<>();
        for (Collection<QueryResult> queryResults : queriesPerEntry) {
            for (QueryResult qr : queryResults) {
                if (isVirtualNode(qr.getClosestNode())) {
                    EdgeIterator iter = explorer.setBaseNode(qr.getClosestNode());
                    while (iter.next()) {
                        int node = traverseToClosestRealAdj(explorer, iter);
                        if (node == qr.getClosestEdge().getAdjNode()) {
                            virtualEdgesMap.put(virtualEdgesMapKey(iter),
                                    qr.getClosestEdge().detach(false));
                            virtualEdgesMap.put(reverseVirtualEdgesMapKey(iter),
                                    qr.getClosestEdge().detach(true));
                        } else if (node == qr.getClosestEdge().getBaseNode()) {
                            virtualEdgesMap.put(virtualEdgesMapKey(iter),
                                    qr.getClosestEdge().detach(true));
                            virtualEdgesMap.put(reverseVirtualEdgesMapKey(iter),
                                    qr.getClosestEdge().detach(false));
                        } else {
                            throw new RuntimeException();
                        }
                    }
                }
            }
        }
        return virtualEdgesMap;
    }

    private String virtualEdgesMapKey(EdgeIteratorState iter) {
        return iter.getBaseNode() + "-" + iter.getEdge() + "-" + iter.getAdjNode();
    }

    private String reverseVirtualEdgesMapKey(EdgeIteratorState iter) {
        return iter.getAdjNode() + "-" + iter.getEdge() + "-" + iter.getBaseNode();
    }

    private int traverseToClosestRealAdj(EdgeExplorer explorer, EdgeIteratorState edge) {
        if (!isVirtualNode(edge.getAdjNode())) {
            return edge.getAdjNode();
        }

        EdgeIterator iter = explorer.setBaseNode(edge.getAdjNode());
        while (iter.next()) {
            if (iter.getAdjNode() != edge.getBaseNode()) {
                return traverseToClosestRealAdj(explorer, iter);
            }
        }
        throw new IllegalStateException("Cannot find adjacent edge " + edge);
    }

    private String getSnappedCandidates(Collection<State> candidates) {
        String str = "";
        for (State gpxe : candidates) {
            if (!str.isEmpty()) {
                str += ", ";
            }
            str += "distance: " + gpxe.getQueryResult().getQueryDistance() + " to "
                    + gpxe.getQueryResult().getSnappedPoint();
        }
        return "[" + str + "]";
    }

    private static class MapMatchedPath extends Path {
        MapMatchedPath(Graph graph, Weighting weighting, List<EdgeIteratorState> edges) {
            super(graph, weighting);
            int prevEdge = EdgeIterator.NO_EDGE;
            for (EdgeIteratorState edge : edges) {
                processEdge(edge.getEdge(), edge.getAdjNode(), prevEdge);
                prevEdge = edge.getEdge();
            }
            if (edges.isEmpty()) {
                setFound(false);
            } else {
                setFromNode(edges.get(0).getBaseNode());
                setFound(true);
            }
        }
    }

}<|MERGE_RESOLUTION|>--- conflicted
+++ resolved
@@ -130,7 +130,6 @@
         this.maxVisitedNodes = algoOptions.getMaxVisitedNodes();
     }
 
-<<<<<<< HEAD
     public boolean matchingAttempted() {
         return matchedUpTo >= 0;
     }
@@ -151,8 +150,6 @@
         this.distanceCalc = distanceCalc;
     }
 
-=======
->>>>>>> 97190ba7
     /**
      * Beta parameter of the exponential distribution for modeling transition
      * probabilities.
@@ -176,8 +173,7 @@
      * @param gpxList the input list with GPX points which should match to edges
      *                of the graph specified in the constructor
      */
-<<<<<<< HEAD
-    public MatchResult doWork(List<GPXEntry> gpxList) {
+    public MatchResult doWork(List<Observation> gpxList) {
         return doWork(gpxList, true);
     }
 
@@ -188,10 +184,7 @@
      * @param gpxList the input list with GPX points which should match to edges
      *                of the graph specified in the constructor
      */
-    public MatchResult doWork(List<GPXEntry> gpxList, boolean throwGapException) {
-=======
-    public MatchResult doWork(List<Observation> gpxList) {
->>>>>>> 97190ba7
+    public MatchResult doWork(List<Observation> gpxList, boolean throwGapException) {
         // filter the entries:
         List<Observation> filteredGPXEntries = filterGPXEntries(gpxList);
 
@@ -244,12 +237,7 @@
 
         pointCount = timeSteps.size();
         // Compute the most likely sequence of map matching candidates:
-<<<<<<< HEAD
-        List<SequenceState<GPXExtension, GPXEntry, Path>> seq = computeViterbiSequence(timeSteps, gpxList.size(), queryGraph,
-                throwGapException);
-=======
         List<SequenceState<State, Observation, Path>> seq = computeViterbiSequence(timeSteps, gpxList.size(), queryGraph);
->>>>>>> 97190ba7
 
         logger.debug("=============== Viterbi results =============== ");
         i = 1;
@@ -415,8 +403,8 @@
     /**
      * Computes the most likely candidate sequence for the GPX entries.
      */
-    private List<SequenceState<GPXExtension, GPXEntry, Path>> computeViterbiSequence(
-            List<TimeStep<GPXExtension, GPXEntry, Path>> timeSteps, int originalGpxEntriesCount,
+    private List<SequenceState<State, Observation, Path>> computeViterbiSequence(
+            List<TimeStep<State, Observation, Path>> timeSteps, int originalGpxEntriesCount,
             QueryGraph queryGraph, boolean throwException) {
         final HmmProbabilities probabilities
                 = new HmmProbabilities(measurementErrorSigma, transitionProbabilityBeta);
@@ -426,17 +414,7 @@
         int timeStepCounter = 0;
         TimeStep<State, Observation, Path> prevTimeStep = null;
         int i = 1;
-<<<<<<< HEAD
-        for (TimeStep<GPXExtension, GPXEntry, Path> timeStep : timeSteps) {
-            // skip already processed track segments
-            if (timeStepCounter < matchedUpTo) {
-                timeStepCounter++;
-                continue;
-            }
-
-=======
         for (TimeStep<State, Observation, Path> timeStep : timeSteps) {
->>>>>>> 97190ba7
             logger.debug("\nPaths to time step {}", i++);
             computeEmissionProbabilities(timeStep, probabilities);
 
