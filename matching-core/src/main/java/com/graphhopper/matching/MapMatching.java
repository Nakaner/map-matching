--- conflicted
+++ resolved
@@ -78,15 +78,11 @@
     private final int maxVisitedNodes;
     private final DistanceCalc distanceCalc = new DistancePlaneProjection();
     private final Weighting weighting;
-<<<<<<< HEAD
-    private final boolean ch;
     private int matchedUpTo = -1;
 
     // number of points after removing duplicates and points from the input having a
     // distance shorter than the measurement accuracy
     private int pointCount = -1;
-=======
->>>>>>> dee30e6c
     private QueryGraph queryGraph;
 
     public MapMatching(GraphHopper graphHopper, PMap hints) {
@@ -180,10 +176,6 @@
         return matchedUpTo < getPointCount() - 1;
     }
 
-    public void setDistanceCalc(DistanceCalc distanceCalc) {
-        this.distanceCalc = distanceCalc;
-    }
-
     /**
      * Beta parameter of the exponential distribution for modeling transition
      * probabilities.
@@ -200,7 +192,6 @@
         this.measurementErrorSigma = measurementErrorSigma;
     }
 
-<<<<<<< HEAD
     /**
      * This method does the actual map matching.
      * <p>
@@ -208,8 +199,8 @@
      * @param gpxList the input list with GPX points which should match to edges
      *                of the graph specified in the constructor
      */
-    public MatchResult doWork(List<Observation> gpxList) {
-        return doWork(gpxList, true);
+    public MatchResult match(List<Observation> observations) {
+        return match(observations, true);
     }
 
     /**
@@ -219,46 +210,10 @@
      * @param gpxList the input list with GPX points which should match to edges
      *                of the graph specified in the constructor
      */
-    public MatchResult doWork(List<Observation> gpxList, boolean throwGapException) {
+    public MatchResult match(List<Observation> observations, boolean throwGapException) {
         // filter the entries:
-        List<Observation> filteredGPXEntries = filterGPXEntries(gpxList);
-
-        // now find each of the entries in the graph:
-        List<Collection<QueryResult>> queriesPerEntry = lookupGPXEntries(filteredGPXEntries, DefaultEdgeFilter.allEdges(weighting.getFlagEncoder()));
-
-        // Add virtual nodes and edges to the graph so that candidates on edges can be represented
-        // by virtual nodes.
-        List<QueryResult> allQueryResults = new ArrayList<>();
-        for (Collection<QueryResult> qrs : queriesPerEntry) {
-            allQueryResults.addAll(qrs);
-        }
-        queryGraph = QueryGraph.create(routingGraph, allQueryResults);
-
-        // Different QueryResults can have the same tower node as their closest node.
-        // Hence, we now dedupe the query results of each GPX entry by their closest node (#91).
-        // This must be done after calling queryGraph.create() since this replaces some of the
-        // QueryResult nodes with virtual nodes. Virtual nodes are not deduped since there is at
-        // most one QueryResult per edge and virtual nodes are inserted into the middle of an edge.
-        // Reducing the number of QueryResults improves performance since less shortest/fastest
-        // routes need to be computed.
-        queriesPerEntry = deduplicateQueryResultsByClosestNode(queriesPerEntry);
-
-        logger.debug("================= Query results =================");
-        int i = 1;
-        for (Collection<QueryResult> entries : queriesPerEntry) {
-            logger.debug("Query results for GPX entry {}", i++);
-            for (QueryResult qr : entries) {
-                logger.debug("Node id: {}, virtual: {}, snapped on: {}, pos: {},{}, "
-                                + "query distance: {}", qr.getClosestNode(),
-                        queryGraph.isVirtualNode(qr.getClosestNode()), qr.getSnappedPosition(),
-                        qr.getSnappedPoint().getLat(), qr.getSnappedPoint().getLon(),
-                        qr.getQueryDistance());
-            }
-        }
-=======
-    public MatchResult match(List<Observation> observations) {
         List<Observation> filteredObservations = filterObservations(observations);
->>>>>>> dee30e6c
+
 
         // Snap observations to links. Generates multiple candidate snaps per observation.
         // In the next step, we will turn them into splits, but we already call them splits now
@@ -281,7 +236,7 @@
 
         pointCount = timeSteps.size();
         // Compute the most likely sequence of map matching candidates:
-        List<SequenceState<State, Observation, Path>> seq = computeViterbiSequence(timeSteps, observations.size(), queryGraph);
+        List<SequenceState<State, Observation, Path>> seq = computeViterbiSequence(timeSteps, observations.size(), queryGraph, throwGapException);
 
         final Map<String, EdgeIteratorState> virtualEdgesMap = createVirtualEdgesMap(splitsPerObservation);
 
