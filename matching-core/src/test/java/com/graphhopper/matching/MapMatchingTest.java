/*
 *  Licensed to GraphHopper GmbH under one or more contributor
 *  license agreements. See the NOTICE file distributed with this work for 
 *  additional information regarding copyright ownership.
 * 
 *  GraphHopper GmbH licenses this file to you under the Apache License, 
 *  Version 2.0 (the "License"); you may not use this file except in 
 *  compliance with the License. You may obtain a copy of the License at
 * 
 *       http://www.apache.org/licenses/LICENSE-2.0
 * 
 *  Unless required by applicable law or agreed to in writing, software
 *  distributed under the License is distributed on an "AS IS" BASIS,
 *  WITHOUT WARRANTIES OR CONDITIONS OF ANY KIND, either express or implied.
 *  See the License for the specific language governing permissions and
 *  limitations under the License.
 */
package com.graphhopper.matching;

import com.graphhopper.GHRequest;
import com.graphhopper.GHResponse;
import com.graphhopper.PathWrapper;
import com.graphhopper.reader.osm.GraphHopperOSM;
import com.graphhopper.routing.AlgorithmOptions;
import com.graphhopper.routing.Path;
import com.graphhopper.routing.util.*;
import com.graphhopper.storage.GraphHopperStorage;
import com.graphhopper.storage.NodeAccess;
import com.graphhopper.storage.index.LocationIndex;
import com.graphhopper.util.BreadthFirstSearch;
import com.graphhopper.util.EdgeExplorer;
import com.graphhopper.util.EdgeIteratorState;
import com.graphhopper.util.GPXEntry;
import com.graphhopper.util.Helper;
import com.graphhopper.util.InstructionList;
import com.graphhopper.util.PMap;
import com.graphhopper.util.Parameters;
import com.graphhopper.util.PathMerger;
import com.graphhopper.util.Translation;
import com.graphhopper.util.TranslationMap;
import com.graphhopper.util.shapes.GHPoint;
import java.util.ArrayList;
import java.util.Arrays;
import java.util.Collection;
import java.util.Collections;
import java.util.List;
import static org.junit.Assert.assertEquals;
import static org.junit.Assert.assertTrue;
import static org.junit.Assert.fail;

import org.junit.Ignore;
import org.junit.Test;
import org.junit.runner.RunWith;
import org.junit.runners.Parameterized;

/**
 *
 * @author Peter Karich
 * @author kodonnell
 */
@RunWith(Parameterized.class)
public class MapMatchingTest {

    public final static TranslationMap SINGLETON = new TranslationMap().doImport();

    // non-CH / CH test parameters
    private final String parameterName;
    private final TestGraphHopper hopper;
    private final AlgorithmOptions algoOptions;

    @Parameterized.Parameters(name = "{0}")
    public static Collection<Object[]> algoOptions() {
        // create hopper instance with CH enabled
        CarFlagEncoder encoder = new CarFlagEncoder();
        TestGraphHopper hopper = new TestGraphHopper();
        hopper.setDataReaderFile("../map-data/leipzig_germany.osm.pbf");
        hopper.setGraphHopperLocation("../target/mapmatchingtest-ch");
        hopper.setEncodingManager(new EncodingManager(encoder));
        hopper.importOrLoad();

        // force CH
        AlgorithmOptions chOpts = AlgorithmOptions.start()
                .maxVisitedNodes(1000)
                .hints(new PMap().put(Parameters.CH.DISABLE, false))
                .build();

        // flexible should fall back to defaults
        AlgorithmOptions flexibleOpts = AlgorithmOptions.start()
                // TODO: fewer nodes than for CH are possible (short routes & different finish condition & higher degree graph)
                // .maxVisitedNodes(20)
                .build();

        return Arrays.asList(new Object[][]{
            {"non-CH", hopper, flexibleOpts},
            {"CH", hopper, chOpts}
        });
    }

    public MapMatchingTest(String parameterName, TestGraphHopper hopper,
                           AlgorithmOptions algoOption) {
        this.parameterName = parameterName;
        this.algoOptions = algoOption;
        this.hopper = hopper;
    }

    /**
     * TODO: split this test up into smaller units with better names?
     */
    @Test
    public void testDoWork() {
        MapMatching mapMatching = new MapMatching(hopper, algoOptions);
        List<GPXEntry> inputGPXEntries = createRandomGPXEntries(
                new GHPoint(51.358735, 12.360574),
                new GHPoint(51.358594, 12.360032));
        MatchResult mr = mapMatching.doWork(inputGPXEntries);

        // make sure no virtual edges are returned
        int edgeCount = hopper.getGraphHopperStorage().getAllEdges().getMaxId();
        for (EdgeMatch em : mr.getEdgeMatches()) {
            assertTrue("result contains virtual edges:" + em.getEdgeState().toString(),
                    em.getEdgeState().getEdge() < edgeCount);
        }

        // create street names
        assertEquals(Arrays.asList("Platnerstraße", "Platnerstraße", "Platnerstraße"),
                fetchStreets(mr.getEdgeMatches()));
        assertEquals(mr.getGpxEntriesLength(), mr.getMatchLength(), 1.5);
        assertEquals(mr.getGpxEntriesMillis(), mr.getMatchMillis());

        Path path = mapMatching.calcPath(mr);
        PathWrapper matchGHRsp = new PathWrapper();
        new PathMerger().doWork(matchGHRsp, Collections.singletonList(path), SINGLETON.get("en"));
        InstructionList il = matchGHRsp.getInstructions();

        assertEquals(il.toString(), 2, il.size());
        assertEquals("Platnerstraße", il.get(0).getName());

        inputGPXEntries = createRandomGPXEntries(
                new GHPoint(51.33099, 12.380267),
                new GHPoint(51.330689, 12.380776));
        mr = mapMatching.doWork(inputGPXEntries);

        assertEquals(Arrays.asList("Windmühlenstraße", "Windmühlenstraße", "Bayrischer Platz",
                "Bayrischer Platz", "Bayrischer Platz"), fetchStreets(mr.getEdgeMatches()));
        assertEquals(mr.getGpxEntriesLength(), mr.getMatchLength(), .1);
        assertEquals(mr.getGpxEntriesMillis(), mr.getMatchMillis(), 1);

        path = mapMatching.calcPath(mr);
        matchGHRsp = new PathWrapper();
        new PathMerger().doWork(matchGHRsp, Collections.singletonList(path), SINGLETON.get("en"));
        il = matchGHRsp.getInstructions();

        assertEquals(il.toString(), 3, il.size());
        assertEquals("Windmühlenstraße", il.get(0).getName());
        assertEquals("Bayrischer Platz", il.get(1).getName());

        // full path
        inputGPXEntries = createRandomGPXEntries(
                new GHPoint(51.377781, 12.338333),
                new GHPoint(51.323317, 12.387085));
        mapMatching = new MapMatching(hopper, algoOptions);
        mapMatching.setMeasurementErrorSigma(20);
        mr = mapMatching.doWork(inputGPXEntries);

        assertEquals(mr.getGpxEntriesLength(), mr.getMatchLength(), 0.5);
        assertEquals(mr.getGpxEntriesMillis(), mr.getMatchMillis(), 200);
        assertEquals(138, mr.getEdgeMatches().size());

        // TODO full path with 20m distortion
        // TODO full path with 40m distortion
    }

    /**
     * This test is to check behavior over large separated routes: it should
     * work if the user sets the maxVisitedNodes large enough. Input path:
     * https://graphhopper.com/maps/?point=51.23%2C12.18&point=51.45%2C12.59&layer=Lyrk
     */
    @Test
    public void testDistantPoints() {
        MapMatching mapMatching = new MapMatching(hopper, algoOptions);
        List<GPXEntry> inputGPXEntries = createRandomGPXEntries(
                new GHPoint(51.23, 12.18),
                new GHPoint(51.45, 12.59));
        MatchResult mr = mapMatching.doWork(inputGPXEntries);
<<<<<<< HEAD
        assertEquals(mr.getMatchLength(), 57653, 1);
        assertEquals(mr.getMatchMillis(), 2748186, 1);
    }
=======

        assertEquals(57650, mr.getMatchLength(), 1);
        assertEquals(2747796, mr.getMatchMillis(), 1);
>>>>>>> d3cf21e0

    /**
     * This test is to check that an exception occurs if maxVisitedNodes is exceeded.
     */
    @Test
    public void testMaxVisitedNodesExceeded() {
        AlgorithmOptions opts = AlgorithmOptions.start(algoOptions).maxVisitedNodes(1).build();
        MapMatching mapMatching = new MapMatching(hopper, opts);
        List<GPXEntry> inputGPXEntries = createRandomGPXEntries(
                new GHPoint(51.23, 12.18),
                new GHPoint(51.45, 12.59));
        try {
            mapMatching.doWork(inputGPXEntries);
            fail("Expected sequence to be broken due to maxVisitedNodes being exceeded");
        } catch (RuntimeException e) {
            assertTrue(e.getMessage().startsWith(
                    "couldn't compute transition probabilities as routing failed due to too small"
                            + " maxVisitedNodes"));
        }
    }

    /**
     * This test is to check that the track is broken into two sequences when an internal point
     * has no candidates:
     */
    @Test
    @Ignore
    public void testSequenceBreaksWhenNoCandidates() {
        fail("not yet implemented");
    }

    /**
     * This test is to check that the track is broken into two sequences when there are no possible
     * routes between two timesteps
     */
    @Test
    @Ignore
    public void testSequenceBreaksWithUnconnectedSteps() {
        fail("not yet implemented");
    }
    
    /**
     * This test is to check what happens when two GPX entries are on one edge
     * which is longer than 'separatedSearchDistance' - which is always 66m. GPX
     * input:
     * https://graphhopper.com/maps/?point=51.359723%2C12.360108&point=51.358748%2C12.358798&point=51.358001%2C12.357597&point=51.358709%2C12.356511&layer=Lyrk
     */
    @Test
    public void testSmallSeparatedSearchDistance() {
        List<GPXEntry> inputGPXEntries = new GPXFile()
                .doImport("./src/test/resources/tour3-with-long-edge.gpx").getEntries();
        MapMatching mapMatching = new MapMatching(hopper, algoOptions);
        mapMatching.setMeasurementErrorSigma(20);
        MatchResult mr = mapMatching.doWork(inputGPXEntries);
        assertEquals(Arrays.asList("Weinligstraße", "Weinligstraße", "Weinligstraße",
                "Fechnerstraße", "Fechnerstraße"), fetchStreets(mr.getEdgeMatches()));
        assertEquals(mr.getGpxEntriesLength(), mr.getMatchLength(), 11); // TODO: this should be around 300m according to Google ... need to check
        assertEquals(mr.getGpxEntriesMillis(), mr.getMatchMillis(), 3000);
    }

    /**
     * This test is to check that loops are maintained. GPX input:
     * https://graphhopper.com/maps/?point=51.343657%2C12.360708&point=51.344982%2C12.364066&point=51.344841%2C12.361223&point=51.342781%2C12.361867&layer=Lyrk
     */
    @Test
    public void testLoop() {
        MapMatching mapMatching = new MapMatching(hopper, algoOptions);

        // Need to reduce GPS accuracy because too many GPX are filtered out otherwise.
        mapMatching.setMeasurementErrorSigma(40);

        List<GPXEntry> inputGPXEntries = new GPXFile()
                .doImport("./src/test/resources/tour2-with-loop.gpx").getEntries();
        MatchResult mr = mapMatching.doWork(inputGPXEntries);
        assertEquals(
                Arrays.asList("Gustav-Adolf-Straße", "Gustav-Adolf-Straße", "Gustav-Adolf-Straße",
                        "Leibnizstraße", "Hinrichsenstraße", "Hinrichsenstraße",
                        "Tschaikowskistraße", "Tschaikowskistraße"),
                fetchStreets(mr.getEdgeMatches()));
        assertEquals(mr.getGpxEntriesLength(), mr.getMatchLength(), 5);
        // TODO why is there such a big difference for millis?
        assertEquals(mr.getGpxEntriesMillis(), mr.getMatchMillis(), 6000);
    }

    /**
     * This test is to check that loops are maintained. GPX input:
     * https://graphhopper.com/maps/?point=51.342439%2C12.361615&point=51.343719%2C12.362784&point=51.343933%2C12.361781&point=51.342325%2C12.362607&layer=Lyrk
     */
    @Test
    public void testLoop2() {
        MapMatching mapMatching = new MapMatching(hopper, algoOptions);
        // TODO smaller sigma like 40m leads to U-turn at Tschaikowskistraße
        mapMatching.setMeasurementErrorSigma(50);
        List<GPXEntry> inputGPXEntries = new GPXFile()
                .doImport("./src/test/resources/tour-with-loop.gpx").getEntries();
        MatchResult mr = mapMatching.doWork(inputGPXEntries);
        assertEquals(Arrays.asList("Jahnallee, B 87, B 181", "Jahnallee, B 87, B 181",
                "Jahnallee, B 87, B 181", "Jahnallee, B 87, B 181", "Funkenburgstraße",
                "Gustav-Adolf-Straße", "Tschaikowskistraße", "Jahnallee, B 87, B 181",
                "Lessingstraße", "Lessingstraße"), fetchStreets(mr.getEdgeMatches()));
    }

    /**
     * This test is to check that U-turns are avoided when it's just measurement
     * error, though do occur when a point goes up a road further than the
     * measurement error. GPX input:
     * https://graphhopper.com/maps/?point=51.343618%2C12.360772&point=51.34401%2C12.361776&point=51.343977%2C12.362886&point=51.344734%2C12.36236&point=51.345233%2C12.362055&layer=Lyrk
     */
    @Test
    public void testUTurns() {
        // This test requires changing the default heading penalty, which does not work for CH.
        if (parameterName.equals("CH")) {
            return;
        }

        final AlgorithmOptions algoOptions = AlgorithmOptions.start()
                // Reduce penalty to allow U-turns
                .hints(new PMap().put(Parameters.Routing.HEADING_PENALTY, 50))
                .build();

        MapMatching mapMatching = new MapMatching(hopper, algoOptions);
        List<GPXEntry> inputGPXEntries = new GPXFile()
                .doImport("./src/test/resources/tour4-with-uturn.gpx").getEntries();

        // with large measurement error, we expect no U-turn
        mapMatching.setMeasurementErrorSigma(50);
        MatchResult mr = mapMatching.doWork(inputGPXEntries);

        assertEquals(Arrays.asList("Gustav-Adolf-Straße", "Gustav-Adolf-Straße", "Funkenburgstraße",
                "Funkenburgstraße"), fetchStreets(mr.getEdgeMatches()));

        // with small measurement error, we expect the U-turn
        mapMatching.setMeasurementErrorSigma(10);
        mr = mapMatching.doWork(inputGPXEntries);

        assertEquals(
                Arrays.asList("Gustav-Adolf-Straße", "Gustav-Adolf-Straße", "Funkenburgstraße",
                        "Funkenburgstraße", "Funkenburgstraße", "Funkenburgstraße"),
                fetchStreets(mr.getEdgeMatches()));
    }

    static List<String> fetchStreets(List<EdgeMatch> emList) {
        List<String> list = new ArrayList<String>();
        int prevNode = -1;
        List<String> errors = new ArrayList<String>();
        for (EdgeMatch em : emList) {
            String str = em.getEdgeState().getName();// + ":" + em.getEdgeState().getBaseNode() +
            // "->" + em.getEdgeState().getAdjNode();
            list.add(str);
            if (prevNode >= 0) {
                if (em.getEdgeState().getBaseNode() != prevNode) {
                    errors.add(str);
                }
            }
            prevNode = em.getEdgeState().getAdjNode();
        }

        if (!errors.isEmpty()) {
            throw new IllegalStateException("Errors:" + errors);
        }
        return list;
    }

    private List<GPXEntry> createRandomGPXEntries(GHPoint start, GHPoint end) {
        hopper.route(new GHRequest(start, end).setWeighting("fastest"));
        return hopper.getEdges(0);
    }

    private void printOverview(GraphHopperStorage graph, LocationIndex locationIndex,
                               final double lat, final double lon, final double length) {
        final NodeAccess na = graph.getNodeAccess();
        int node = locationIndex.findClosest(lat, lon, EdgeFilter.ALL_EDGES).getClosestNode();
        final EdgeExplorer explorer = graph.createEdgeExplorer();
        new BreadthFirstSearch() {

            double currDist = 0;

            @Override
            protected boolean goFurther(int nodeId) {
                double currLat = na.getLat(nodeId);
                double currLon = na.getLon(nodeId);
                currDist = Helper.DIST_PLANE.calcDist(currLat, currLon, lat, lon);
                return currDist < length;
            }

            @Override
            protected boolean checkAdjacent(EdgeIteratorState edge) {
                System.out.println(edge.getBaseNode() + "->" + edge.getAdjNode() + " ("
                        + Math.round(edge.getDistance()) + "): " + edge.getName() + "\t\t , distTo:"
                        + currDist);
                return true;
            }
        }.start(explorer, node);
    }

    // use a workaround to get access to paths
    static class TestGraphHopper extends GraphHopperOSM {

        private List<Path> paths;

        List<GPXEntry> getEdges(int index) {
            Path path = paths.get(index);
            Translation tr = getTranslationMap().get("en");
            InstructionList instr = path.calcInstructions(tr);
            return instr.createGPXList();
        }

        @Override
        public List<Path> calcPaths(GHRequest request, GHResponse rsp) {
            paths = super.calcPaths(request, rsp);
            return paths;
        }
    }
}<|MERGE_RESOLUTION|>--- conflicted
+++ resolved
@@ -24,14 +24,7 @@
 import com.graphhopper.routing.AlgorithmOptions;
 import com.graphhopper.routing.Path;
 import com.graphhopper.routing.util.*;
-import com.graphhopper.storage.GraphHopperStorage;
-import com.graphhopper.storage.NodeAccess;
-import com.graphhopper.storage.index.LocationIndex;
-import com.graphhopper.util.BreadthFirstSearch;
-import com.graphhopper.util.EdgeExplorer;
-import com.graphhopper.util.EdgeIteratorState;
 import com.graphhopper.util.GPXEntry;
-import com.graphhopper.util.Helper;
 import com.graphhopper.util.InstructionList;
 import com.graphhopper.util.PMap;
 import com.graphhopper.util.Parameters;
@@ -182,15 +175,9 @@
                 new GHPoint(51.23, 12.18),
                 new GHPoint(51.45, 12.59));
         MatchResult mr = mapMatching.doWork(inputGPXEntries);
-<<<<<<< HEAD
-        assertEquals(mr.getMatchLength(), 57653, 1);
+        assertEquals(mr.getMatchLength(), 57653, 1); // TODO: failing ...
         assertEquals(mr.getMatchMillis(), 2748186, 1);
     }
-=======
-
-        assertEquals(57650, mr.getMatchLength(), 1);
-        assertEquals(2747796, mr.getMatchMillis(), 1);
->>>>>>> d3cf21e0
 
     /**
      * This test is to check that an exception occurs if maxVisitedNodes is exceeded.
@@ -359,33 +346,6 @@
         return hopper.getEdges(0);
     }
 
-    private void printOverview(GraphHopperStorage graph, LocationIndex locationIndex,
-                               final double lat, final double lon, final double length) {
-        final NodeAccess na = graph.getNodeAccess();
-        int node = locationIndex.findClosest(lat, lon, EdgeFilter.ALL_EDGES).getClosestNode();
-        final EdgeExplorer explorer = graph.createEdgeExplorer();
-        new BreadthFirstSearch() {
-
-            double currDist = 0;
-
-            @Override
-            protected boolean goFurther(int nodeId) {
-                double currLat = na.getLat(nodeId);
-                double currLon = na.getLon(nodeId);
-                currDist = Helper.DIST_PLANE.calcDist(currLat, currLon, lat, lon);
-                return currDist < length;
-            }
-
-            @Override
-            protected boolean checkAdjacent(EdgeIteratorState edge) {
-                System.out.println(edge.getBaseNode() + "->" + edge.getAdjNode() + " ("
-                        + Math.round(edge.getDistance()) + "): " + edge.getName() + "\t\t , distTo:"
-                        + currDist);
-                return true;
-            }
-        }.start(explorer, node);
-    }
-
     // use a workaround to get access to paths
     static class TestGraphHopper extends GraphHopperOSM {
 
