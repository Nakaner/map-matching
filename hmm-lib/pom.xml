--- conflicted
+++ resolved
@@ -20,11 +20,7 @@
     <groupId>com.graphhopper.external</groupId>
     <artifactId>hmm-lib</artifactId>
     <!-- SNAPSHOT is necessary otherwise it says: Deployment failed: repository element was not specified in the POM inside distributionManagement element-->
-<<<<<<< HEAD
-    <version>1.0-fill-matching-gaps</version>
-=======
-    <version>2.0-SNAPSHOT</version>
->>>>>>> dee30e6c
+    <version>2.0-fill-matching-gaps</version>
     <packaging>jar</packaging>
   
     <name>hmm-lib</name>
@@ -33,13 +29,8 @@
 
     <parent>
         <groupId>com.graphhopper</groupId>
-<<<<<<< HEAD
         <artifactId>graphhopper-map-matching-parent</artifactId>    	
-        <version>1.0-fill-matching-gaps</version>
-=======
-        <artifactId>graphhopper-map-matching-parent</artifactId>
-        <version>2.0-SNAPSHOT</version>
->>>>>>> dee30e6c
+        <version>2.0-fill-matching-gaps</version>
     </parent>
 
     <developers>
