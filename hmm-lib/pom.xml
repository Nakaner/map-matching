<project xmlns="http://maven.apache.org/POM/4.0.0" xmlns:xsi="http://www.w3.org/2001/XMLSchema-instance"
         xsi:schemaLocation="http://maven.apache.org/POM/4.0.0 http://maven.apache.org/xsd/maven-4.0.0.xsd">
    <!--
   ~ Copyright (C) 2015-2016, BMW Car IT GmbH and BMW AG
   ~ Author: Stefan Holder (stefan.holder@bmw.de)
   ~
   ~ Licensed under the Apache License, Version 2.0 (the "License");
   ~ you may not use this file except in compliance with the License.
   ~ You may obtain a copy of the License at
   ~
   ~    http://www.apache.org/licenses/LICENSE-2.0
   ~
   ~ Unless required by applicable law or agreed to in writing, software
   ~ distributed under the License is distributed on an "AS IS" BASIS,
   ~ WITHOUT WARRANTIES OR CONDITIONS OF ANY KIND, either express or implied.
   ~ See the License for the specific language governing permissions and
   ~ limitations under the License.
    -->
    <modelVersion>4.0.0</modelVersion>
    <groupId>com.graphhopper.external</groupId>
    <artifactId>hmm-lib</artifactId>
    <!-- SNAPSHOT is necessary otherwise it says: Deployment failed: repository element was not specified in the POM inside distributionManagement element-->
<<<<<<< HEAD
    <version>0.11-SNAPSHOT</version>
=======
    <version>0.13-SNAPSHOT</version>
>>>>>>> 97190ba7
    <packaging>jar</packaging>
  
    <name>hmm-lib</name>
    <description>Hidden Markov Model (HMM) library for time-inhomogeneous Markov processes</description>
    <url>https://github.com/bmwcarit/hmm-lib</url>

    <parent>
        <groupId>com.graphhopper</groupId>
        <artifactId>graphhopper-map-matching-parent</artifactId>    	
<<<<<<< HEAD
        <version>0.11-SNAPSHOT</version>
=======
        <version>0.13-SNAPSHOT</version>
>>>>>>> 97190ba7
    </parent>

    <developers>
        <developer>
            <organization>BMW Car IT GmbH, BMW AG</organization>
            <organizationUrl>http://www.bmw-carit.com, http://www.bmw.com</organizationUrl>
        </developer>
    </developers>

    <licenses>
        <license>
            <name>Apache License, Version 2.0</name>
            <url>http://www.apache.org/licenses/LICENSE-2.0.txt</url>
            <distribution>repo</distribution>
        </license>
    </licenses>

    <scm>
        <connection>scm:git:git@github.com:bmwcarit/hmm-lib.git</connection>
        <developerConnection>scm:git:git@github.com:bmwcarit/hmm-lib.git</developerConnection>
        <url>git@github.com:bmwcarit/hmm-lib</url>
    </scm>

    <properties>
        <project.build.sourceEncoding>UTF-8</project.build.sourceEncoding>
        <project.reporting.outputEncoding>UTF-8</project.reporting.outputEncoding>
    </properties>

    <dependencies>
        <dependency>
            <groupId>junit</groupId>
            <artifactId>junit</artifactId>
            <scope>test</scope>
            <version>4.11</version>
        </dependency>
    </dependencies>

    <build>
        <plugins>
            <plugin>
                <artifactId>maven-compiler-plugin</artifactId>
                <version>3.1</version>
                <configuration>
                    <source>1.7</source>
                    <target>1.7</target>
                </configuration>
            </plugin>
        </plugins>
    </build>
</project><|MERGE_RESOLUTION|>--- conflicted
+++ resolved
@@ -20,11 +20,7 @@
     <groupId>com.graphhopper.external</groupId>
     <artifactId>hmm-lib</artifactId>
     <!-- SNAPSHOT is necessary otherwise it says: Deployment failed: repository element was not specified in the POM inside distributionManagement element-->
-<<<<<<< HEAD
-    <version>0.11-SNAPSHOT</version>
-=======
     <version>0.13-SNAPSHOT</version>
->>>>>>> 97190ba7
     <packaging>jar</packaging>
   
     <name>hmm-lib</name>
@@ -34,11 +30,7 @@
     <parent>
         <groupId>com.graphhopper</groupId>
         <artifactId>graphhopper-map-matching-parent</artifactId>    	
-<<<<<<< HEAD
-        <version>0.11-SNAPSHOT</version>
-=======
         <version>0.13-SNAPSHOT</version>
->>>>>>> 97190ba7
     </parent>
 
     <developers>
