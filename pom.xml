<?xml version="1.0" encoding="UTF-8"?>
<project xmlns="http://maven.apache.org/POM/4.0.0" xmlns:xsi="http://www.w3.org/2001/XMLSchema-instance"
         xsi:schemaLocation="http://maven.apache.org/POM/4.0.0 http://maven.apache.org/xsd/maven-4.0.0.xsd">
    <modelVersion>4.0.0</modelVersion>

    <groupId>com.graphhopper</groupId>
    <artifactId>graphhopper-map-matching-parent</artifactId>
    <name>GraphHopper Map Matching Parent Project</name>
<<<<<<< HEAD
    <version>0.11-SNAPSHOT</version>
=======
    <version>0.13-SNAPSHOT</version>
>>>>>>> 97190ba7
    <packaging>pom</packaging> 
    <url>https://www.graphhopper.com</url> 
    <inceptionYear>2012</inceptionYear>
    <description>
        Super pom of the GraphHopper Map Matching component
    </description>

    <properties>
        <project.build.sourceEncoding>UTF-8</project.build.sourceEncoding>
        <project.reporting.outputEncoding>UTF-8</project.reporting.outputEncoding>
<<<<<<< HEAD
        <slf4j.version>1.7.25</slf4j.version>
=======
        <slf4j.version>1.7.26</slf4j.version>
>>>>>>> 97190ba7
        <log4j.version>1.2.17</log4j.version>
        <gh.version>0.13.0</gh.version>

        <dropwizard.version>1.3.12</dropwizard.version>
        <jackson.version>2.9.9</jackson.version>
	
        <org-netbeans-modules-editor-indent.CodeStyle.project.indent-shift-width>4</org-netbeans-modules-editor-indent.CodeStyle.project.indent-shift-width>
        <org-netbeans-modules-editor-indent.CodeStyle.project.spaces-per-tab>4</org-netbeans-modules-editor-indent.CodeStyle.project.spaces-per-tab>
        <org-netbeans-modules-editor-indent.CodeStyle.project.tab-size>8</org-netbeans-modules-editor-indent.CodeStyle.project.tab-size>
        <org-netbeans-modules-editor-indent.CodeStyle.project.text-limit-width>100</org-netbeans-modules-editor-indent.CodeStyle.project.text-limit-width>
        <org-netbeans-modules-editor-indent.CodeStyle.project.expand-tabs>true</org-netbeans-modules-editor-indent.CodeStyle.project.expand-tabs>
        <org-netbeans-modules-editor-indent.CodeStyle.usedProfile>project</org-netbeans-modules-editor-indent.CodeStyle.usedProfile>
        <org-netbeans-modules-editor-indent.text.x-java.CodeStyle.project.redundantIfBraces>LEAVE_ALONE</org-netbeans-modules-editor-indent.text.x-java.CodeStyle.project.redundantIfBraces>
        <org-netbeans-modules-editor-indent.text.x-java.CodeStyle.project.alignJavadocExceptionDescriptions>true</org-netbeans-modules-editor-indent.text.x-java.CodeStyle.project.alignJavadocExceptionDescriptions>
        <org-netbeans-modules-editor-indent.text.x-java.CodeStyle.project.alignJavadocParameterDescriptions>true</org-netbeans-modules-editor-indent.text.x-java.CodeStyle.project.alignJavadocParameterDescriptions>
        <org-netbeans-modules-editor-indent.text.x-java.CodeStyle.project.blankLinesAfterClassHeader>0</org-netbeans-modules-editor-indent.text.x-java.CodeStyle.project.blankLinesAfterClassHeader>
        <org-netbeans-modules-editor-indent.text.x-java.CodeStyle.project.wrapCommentText>false</org-netbeans-modules-editor-indent.text.x-java.CodeStyle.project.wrapCommentText>
        <org-netbeans-modules-editor-indent.text.x-java.CodeStyle.project.wrapOneLineComment>false</org-netbeans-modules-editor-indent.text.x-java.CodeStyle.project.wrapOneLineComment>
        <org-netbeans-modules-editor-indent.text.x-java.CodeStyle.project.alignMultilineMethodParams>true</org-netbeans-modules-editor-indent.text.x-java.CodeStyle.project.alignMultilineMethodParams>
        <org-netbeans-modules-editor-indent.text.x-java.CodeStyle.project.alignMultilineFor>true</org-netbeans-modules-editor-indent.text.x-java.CodeStyle.project.alignMultilineFor>
        <org-netbeans-modules-editor-indent.text.x-java.CodeStyle.project.alignMultilineTryResources>true</org-netbeans-modules-editor-indent.text.x-java.CodeStyle.project.alignMultilineTryResources>
    </properties>
    
    <scm>
        <connection>scm:git:git@github.com:graphhopper/map-matching.git</connection>
        <developerConnection>scm:git:git@github.com:graphhopper/map-matching.git</developerConnection>
        <url>git@github.com:graphhopper/map-matching.git</url>
    </scm>
    
    <licenses>
        <license>
            <name>Apache License, Version 2.0</name>
            <url>http://www.apache.org/licenses/LICENSE-2.0</url>
        </license>
    </licenses>
    
    <developers>
        <developer>
            <id>karussell</id>
            <name>Peter Karich</name>
            <email>my.name@graphhopper.com</email>
        </developer>
    </developers>
    
    <mailingLists>
        <mailingList>
            <name>GraphHopper</name>
            <subscribe>https://discuss.graphhopper.com/</subscribe>
            <archive>https://discuss.graphhopper.com/</archive>
        </mailingList>
    </mailingLists>
    <issueManagement>
        <system>GitHub</system>
        <url>https://github.com/graphhopper/map-matching/issues</url>
    </issueManagement>
    <modules>
        <module>hmm-lib</module>
        <module>matching-core</module>
        <module>matching-web-bundle</module>
        <module>matching-web</module>
    </modules>
        
    <build>        
        <plugins>
            <plugin>
                <groupId>org.apache.maven.plugins</groupId>
                <artifactId>maven-compiler-plugin</artifactId>
                <version>3.6.0</version>
                <configuration>        
                    <fork>true</fork>
                    <source>1.7</source>
                    <target>1.7</target>
                </configuration>
            </plugin>
            <plugin>
                <groupId>org.apache.maven.plugins</groupId>
                <artifactId>maven-surefire-plugin</artifactId>
                <version>2.19.1</version>
                <configuration>
                    <argLine>-Xmx100m -Xms100m</argLine>
                </configuration>
            </plugin>
            <plugin>
                <groupId>org.apache.maven.plugins</groupId>
                <artifactId>maven-jar-plugin</artifactId>
                <version>3.0.2</version>
            </plugin>
        </plugins>
        <extensions>
           <extension>
              <groupId>io.packagecloud.maven.wagon</groupId>
              <artifactId>maven-packagecloud-wagon</artifactId>
              <version>0.0.6</version>
           </extension>
        </extensions>
    </build>    

    <distributionManagement>
        <repository>
            <id>packagecloud-graphhopper</id>
            <url>packagecloud+https://packagecloud.io/graphhopper/map-matching</url>
        </repository>
        <snapshotRepository>
            <id>ossrh</id>
            <url>https://oss.sonatype.org/content/repositories/snapshots</url>
        </snapshotRepository>
    </distributionManagement>

    <!-- While we are on a GraphHopper SNAPSHOT -->
    <repositories>
        <repository>
            <id>snapshots-repo</id>
            <url>https://oss.sonatype.org/content/repositories/snapshots</url>
            <releases><enabled>false</enabled></releases>
            <snapshots><enabled>true</enabled></snapshots>
        </repository>
    </repositories>

    <profiles>
        <profile>
            <id>release</id>
            <activation>
                <activeByDefault>false</activeByDefault>
            </activation>
            <build>
                <plugins>
                    <plugin>
		      <groupId>io.packagecloud.maven.wagon</groupId>
                      <artifactId>maven-packagecloud-wagon</artifactId>
                      <configuration>
		        <skip>true</skip>
		      </configuration>
                    </plugin>
                    <plugin>
                        <groupId>org.apache.maven.plugins</groupId>
                        <artifactId>maven-gpg-plugin</artifactId>
                        <version>1.6</version>
                        <executions>
                            <execution>
                                <id>sign-artifacts</id>
                                <phase>verify</phase>
                                <goals>
                                    <goal>sign</goal>
                                </goals>
                            </execution>
                        </executions>
                    </plugin>
                    <plugin>
                        <groupId>org.sonatype.plugins</groupId>
                        <artifactId>nexus-staging-maven-plugin</artifactId>
                        <version>1.6.7</version>
                        <extensions>true</extensions>
                        <configuration>
                            <serverId>ossrh</serverId>
                            <nexusUrl>https://oss.sonatype.org/</nexusUrl>
                            <autoReleaseAfterClose>true</autoReleaseAfterClose>
                        </configuration>
                    </plugin>
            
                    <plugin>
                        <groupId>org.apache.maven.plugins</groupId>
                        <artifactId>maven-javadoc-plugin</artifactId>
                        <version>2.10.4</version>
                        <executions>
                            <execution>
                                <id>attach-javadocs</id>
                                <goals>
                                    <goal>jar</goal>
                                </goals>
                            </execution>
                        </executions>
                    </plugin>
                    <plugin>
                        <groupId>org.apache.maven.plugins</groupId>
                        <artifactId>maven-source-plugin</artifactId>
                        <version>3.0.1</version>
                        <executions>
                            <execution>
                                <id>attach-sources</id>
                                <goals>
                                    <goal>jar-no-fork</goal>
                                </goals>
                            </execution>
                        </executions>
                    </plugin>
                </plugins>
            </build>
        </profile>        
    </profiles>
    
</project><|MERGE_RESOLUTION|>--- conflicted
+++ resolved
@@ -6,11 +6,7 @@
     <groupId>com.graphhopper</groupId>
     <artifactId>graphhopper-map-matching-parent</artifactId>
     <name>GraphHopper Map Matching Parent Project</name>
-<<<<<<< HEAD
-    <version>0.11-SNAPSHOT</version>
-=======
     <version>0.13-SNAPSHOT</version>
->>>>>>> 97190ba7
     <packaging>pom</packaging> 
     <url>https://www.graphhopper.com</url> 
     <inceptionYear>2012</inceptionYear>
@@ -21,11 +17,7 @@
     <properties>
         <project.build.sourceEncoding>UTF-8</project.build.sourceEncoding>
         <project.reporting.outputEncoding>UTF-8</project.reporting.outputEncoding>
-<<<<<<< HEAD
-        <slf4j.version>1.7.25</slf4j.version>
-=======
         <slf4j.version>1.7.26</slf4j.version>
->>>>>>> 97190ba7
         <log4j.version>1.2.17</log4j.version>
         <gh.version>0.13.0</gh.version>
 
