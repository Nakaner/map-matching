<?xml version="1.0" encoding="UTF-8"?>
<project xmlns="http://maven.apache.org/POM/4.0.0" xmlns:xsi="http://www.w3.org/2001/XMLSchema-instance"
         xsi:schemaLocation="http://maven.apache.org/POM/4.0.0 http://maven.apache.org/xsd/maven-4.0.0.xsd">
    <modelVersion>4.0.0</modelVersion>

    <groupId>com.graphhopper</groupId>
    <artifactId>graphhopper-map-matching-parent</artifactId>
    <name>GraphHopper Map Matching Parent Project</name>
<<<<<<< HEAD
    <version>1.0-fill-matching-gaps</version>
=======
    <version>2.0-SNAPSHOT</version>
>>>>>>> dee30e6c
    <packaging>pom</packaging> 
    <url>https://www.graphhopper.com</url> 
    <inceptionYear>2012</inceptionYear>
    <description>
        Super pom of the GraphHopper Map Matching component
    </description>

    <properties>
        <project.build.sourceEncoding>UTF-8</project.build.sourceEncoding>
        <project.reporting.outputEncoding>UTF-8</project.reporting.outputEncoding>
        <slf4j.version>1.7.26</slf4j.version>
        <log4j.version>1.2.17</log4j.version>
        <gh.version>2.0</gh.version>

        <dropwizard.version>2.0.8</dropwizard.version>
        <jackson.version>2.10.3</jackson.version>

        <org-netbeans-modules-editor-indent.CodeStyle.project.indent-shift-width>4
        </org-netbeans-modules-editor-indent.CodeStyle.project.indent-shift-width>
        <org-netbeans-modules-editor-indent.CodeStyle.project.spaces-per-tab>4
        </org-netbeans-modules-editor-indent.CodeStyle.project.spaces-per-tab>
        <org-netbeans-modules-editor-indent.CodeStyle.project.tab-size>8
        </org-netbeans-modules-editor-indent.CodeStyle.project.tab-size>
        <org-netbeans-modules-editor-indent.CodeStyle.project.text-limit-width>100
        </org-netbeans-modules-editor-indent.CodeStyle.project.text-limit-width>
        <org-netbeans-modules-editor-indent.CodeStyle.project.expand-tabs>true
        </org-netbeans-modules-editor-indent.CodeStyle.project.expand-tabs>
        <org-netbeans-modules-editor-indent.CodeStyle.usedProfile>project
        </org-netbeans-modules-editor-indent.CodeStyle.usedProfile>
        <org-netbeans-modules-editor-indent.text.x-java.CodeStyle.project.redundantIfBraces>LEAVE_ALONE
        </org-netbeans-modules-editor-indent.text.x-java.CodeStyle.project.redundantIfBraces>
        <org-netbeans-modules-editor-indent.text.x-java.CodeStyle.project.alignJavadocExceptionDescriptions>true
        </org-netbeans-modules-editor-indent.text.x-java.CodeStyle.project.alignJavadocExceptionDescriptions>
        <org-netbeans-modules-editor-indent.text.x-java.CodeStyle.project.alignJavadocParameterDescriptions>true
        </org-netbeans-modules-editor-indent.text.x-java.CodeStyle.project.alignJavadocParameterDescriptions>
        <org-netbeans-modules-editor-indent.text.x-java.CodeStyle.project.blankLinesAfterClassHeader>0
        </org-netbeans-modules-editor-indent.text.x-java.CodeStyle.project.blankLinesAfterClassHeader>
        <org-netbeans-modules-editor-indent.text.x-java.CodeStyle.project.wrapCommentText>false
        </org-netbeans-modules-editor-indent.text.x-java.CodeStyle.project.wrapCommentText>
        <org-netbeans-modules-editor-indent.text.x-java.CodeStyle.project.wrapOneLineComment>false
        </org-netbeans-modules-editor-indent.text.x-java.CodeStyle.project.wrapOneLineComment>
        <org-netbeans-modules-editor-indent.text.x-java.CodeStyle.project.alignMultilineMethodParams>true
        </org-netbeans-modules-editor-indent.text.x-java.CodeStyle.project.alignMultilineMethodParams>
        <org-netbeans-modules-editor-indent.text.x-java.CodeStyle.project.alignMultilineFor>true
        </org-netbeans-modules-editor-indent.text.x-java.CodeStyle.project.alignMultilineFor>
        <org-netbeans-modules-editor-indent.text.x-java.CodeStyle.project.alignMultilineTryResources>true
        </org-netbeans-modules-editor-indent.text.x-java.CodeStyle.project.alignMultilineTryResources>
    </properties>
    
    <scm>
        <connection>scm:git:git@github.com:Nakaner/map-matching.git</connection>
        <developerConnection>scm:git:git@github.com:Nakaner/map-matching.git</developerConnection>
        <url>git@github.com:Nakaner/map-matching.git</url>
    </scm>
    
    <licenses>
        <license>
            <name>Apache License, Version 2.0</name>
            <url>http://www.apache.org/licenses/LICENSE-2.0</url>
        </license>
    </licenses>
    
    <developers>
        <developer>
            <id>karussell</id>
            <name>Peter Karich</name>
            <email>my.name@graphhopper.com</email>
        </developer>
    </developers>
    
    <mailingLists>
        <mailingList>
            <name>GraphHopper</name>
            <subscribe>https://discuss.graphhopper.com/</subscribe>
            <archive>https://discuss.graphhopper.com/</archive>
        </mailingList>
    </mailingLists>
    <issueManagement>
        <system>GitHub</system>
        <url>https://github.com/graphhopper/map-matching/issues</url>
    </issueManagement>
    <modules>
        <module>hmm-lib</module>
        <module>matching-core</module>
        <module>matching-web-bundle</module>
        <module>matching-web</module>
    </modules>
        
    <build>        
        <plugins>
            <plugin>
                <groupId>org.apache.maven.plugins</groupId>
                <artifactId>maven-compiler-plugin</artifactId>
                <version>3.6.0</version>
                <configuration>        
                    <fork>true</fork>
                    <source>1.8</source>
                    <target>1.8</target>
                </configuration>
            </plugin>
            <plugin>
                <groupId>org.apache.maven.plugins</groupId>
                <artifactId>maven-surefire-plugin</artifactId>
                <version>2.19.1</version>
                <configuration>
                    <argLine>-Xmx130m -Xms130m</argLine>
                </configuration>
            </plugin>
            <plugin>
                <groupId>org.apache.maven.plugins</groupId>
                <artifactId>maven-jar-plugin</artifactId>
                <version>3.0.2</version>
            </plugin>
        </plugins>
<<<<<<< HEAD
        <extensions>
             <extension>
                 <groupId>org.apache.maven.wagon</groupId>
                 <artifactId>wagon-ssh-external</artifactId>
                 <version>3.4.1</version>
             </extension>
        </extensions>
    </build>    

    <distributionManagement>
        <repository>
            <id>maven.geofabrik.de-write</id>
            <name>Geofabrik Maven GraphHopper repository</name>
            <url>scpexe://michael@maven.geofabrik.de:/var/www/webspace/maven.geofabrik.de</url>
=======
    </build>

    <distributionManagement>
        <repository>
            <id>github</id>
            <name>GitHub GraphHopper Apache Maven Packages</name>
            <url>https://maven.pkg.github.com/graphhopper/map-matching</url>
>>>>>>> dee30e6c
        </repository>
    </distributionManagement>

    <repositories>
        <repository>
            <id>github</id>
            <name>GitHub GraphHopper Apache Maven Packages</name>
            <url>https://maven.pkg.github.com/graphhopper/graphhopper</url>
        </repository>
    </repositories>

    <profiles>
        <!-- use this for development if you want to use the GH core source code on your disk -->
        <profile>
            <id>dev</id>
            <activation>
                <activeByDefault>false</activeByDefault>
            </activation>
            <properties>
                <gh.version>2.0-SNAPSHOT</gh.version>
            </properties>
        </profile>
        <profile>
            <id>release</id>
            <activation>
                <activeByDefault>false</activeByDefault>
            </activation>
            <build>
                <plugins>
                    <plugin>
		      <groupId>io.packagecloud.maven.wagon</groupId>
                      <artifactId>maven-packagecloud-wagon</artifactId>
                      <configuration>
		        <skip>true</skip>
		      </configuration>
                    </plugin>
                    <plugin>
                        <groupId>org.apache.maven.plugins</groupId>
                        <artifactId>maven-gpg-plugin</artifactId>
                        <version>1.6</version>
                        <executions>
                            <execution>
                                <id>sign-artifacts</id>
                                <phase>verify</phase>
                                <goals>
                                    <goal>sign</goal>
                                </goals>
                            </execution>
                        </executions>
                    </plugin>
                    <plugin>
                        <groupId>org.sonatype.plugins</groupId>
                        <artifactId>nexus-staging-maven-plugin</artifactId>
                        <version>1.6.7</version>
                        <extensions>true</extensions>
                        <configuration>
                            <serverId>ossrh</serverId>
                            <nexusUrl>https://oss.sonatype.org/</nexusUrl>
                            <autoReleaseAfterClose>true</autoReleaseAfterClose>
                        </configuration>
                    </plugin>
            
                    <plugin>
                        <groupId>org.apache.maven.plugins</groupId>
                        <artifactId>maven-javadoc-plugin</artifactId>
                        <version>2.10.4</version>
                        <executions>
                            <execution>
                                <id>attach-javadocs</id>
                                <goals>
                                    <goal>jar</goal>
                                </goals>
                            </execution>
                        </executions>
                    </plugin>
                    <plugin>
                        <groupId>org.apache.maven.plugins</groupId>
                        <artifactId>maven-source-plugin</artifactId>
                        <version>3.0.1</version>
                        <executions>
                            <execution>
                                <id>attach-sources</id>
                                <goals>
                                    <goal>jar-no-fork</goal>
                                </goals>
                            </execution>
                        </executions>
                    </plugin>
                </plugins>
            </build>
        </profile>        
    </profiles>
    
</project><|MERGE_RESOLUTION|>--- conflicted
+++ resolved
@@ -6,11 +6,7 @@
     <groupId>com.graphhopper</groupId>
     <artifactId>graphhopper-map-matching-parent</artifactId>
     <name>GraphHopper Map Matching Parent Project</name>
-<<<<<<< HEAD
-    <version>1.0-fill-matching-gaps</version>
-=======
-    <version>2.0-SNAPSHOT</version>
->>>>>>> dee30e6c
+    <version>2.0-fill-matching-gaps</version>
     <packaging>pom</packaging> 
     <url>https://www.graphhopper.com</url> 
     <inceptionYear>2012</inceptionYear>
@@ -125,7 +121,6 @@
                 <version>3.0.2</version>
             </plugin>
         </plugins>
-<<<<<<< HEAD
         <extensions>
              <extension>
                  <groupId>org.apache.maven.wagon</groupId>
@@ -140,15 +135,6 @@
             <id>maven.geofabrik.de-write</id>
             <name>Geofabrik Maven GraphHopper repository</name>
             <url>scpexe://michael@maven.geofabrik.de:/var/www/webspace/maven.geofabrik.de</url>
-=======
-    </build>
-
-    <distributionManagement>
-        <repository>
-            <id>github</id>
-            <name>GitHub GraphHopper Apache Maven Packages</name>
-            <url>https://maven.pkg.github.com/graphhopper/map-matching</url>
->>>>>>> dee30e6c
         </repository>
     </distributionManagement>
 
