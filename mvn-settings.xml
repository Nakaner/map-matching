<?xml version="1.0" encoding="UTF-8"?>
<settings xmlns="http://maven.apache.org/SETTINGS/1.0.0" xmlns:xsi="http://www.w3.org/2001/XMLSchema-instance" xsi:schemaLocation="http://maven.apache.org/SETTINGS/1.0.0 http://maven.apache.org/xsd/settings-1.0.0.xsd">
  <servers>
    <server>
      <id>ossrh</id>
      <username>${env.CI_DEPLOY_USERNAME}</username>
      <password>${env.CI_DEPLOY_PASSWORD}</password>
    </server>
  </servers>
<<<<<<< HEAD
   <profiles>
=======
  <profiles>
>>>>>>> 97190ba7
      <profile>
        <id>ossrh</id>
        <activation>
          <activeByDefault>true</activeByDefault>
        </activation>
        <properties>
          <gpg.executable>${env.GPG_EXECUTABLE}</gpg.executable>
          <gpg.passphrase>${env.GPG_PASSPHRASE}</gpg.passphrase>
        </properties>
      </profile>
    </profiles>
</settings><|MERGE_RESOLUTION|>--- conflicted
+++ resolved
@@ -7,11 +7,7 @@
       <password>${env.CI_DEPLOY_PASSWORD}</password>
     </server>
   </servers>
-<<<<<<< HEAD
-   <profiles>
-=======
   <profiles>
->>>>>>> 97190ba7
       <profile>
         <id>ossrh</id>
         <activation>
