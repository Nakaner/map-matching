--- conflicted
+++ resolved
@@ -6,22 +6,14 @@
     <groupId>com.graphhopper</groupId>
     <artifactId>graphhopper-map-matching-web</artifactId>
     <packaging>jar</packaging>
-<<<<<<< HEAD
-    <version>1.0-fill-matching-gaps</version>
-=======
-    <version>2.0-SNAPSHOT</version>
->>>>>>> dee30e6c
+    <version>2.0-fill-matching-gaps</version>
     <name>GraphHopper Map Matching Web</name>
     <description>Export GraphHopper Map Matching in a web-based application</description>
 
     <parent>
         <groupId>com.graphhopper</groupId>
         <artifactId>graphhopper-map-matching-parent</artifactId>
-<<<<<<< HEAD
-        <version>1.0-fill-matching-gaps</version>
-=======
-        <version>2.0-SNAPSHOT</version>
->>>>>>> dee30e6c
+        <version>2.0-fill-matching-gaps</version>
     </parent>
     <properties>
         <shade-phase>package</shade-phase>
