/*
 *  Licensed to GraphHopper GmbH under one or more contributor
 *  license agreements. See the NOTICE file distributed with this work for
 *  additional information regarding copyright ownership.
 *
 *  GraphHopper GmbH licenses this file to you under the Apache License,
 *  Version 2.0 (the "License"); you may not use this file except in
 *  compliance with the License. You may obtain a copy of the License at
 *
 *       http://www.apache.org/licenses/LICENSE-2.0
 *
 *  Unless required by applicable law or agreed to in writing, software
 *  distributed under the License is distributed on an "AS IS" BASIS,
 *  WITHOUT WARRANTIES OR CONDITIONS OF ANY KIND, either express or implied.
 *  See the License for the specific language governing permissions and
 *  limitations under the License.
 */
package com.graphhopper.matching.http;

import com.fasterxml.jackson.databind.JsonNode;
import com.graphhopper.http.WebHelper;
import com.graphhopper.util.CmdArgs;
import com.graphhopper.util.Helper;
import io.dropwizard.testing.junit.DropwizardAppRule;
import org.junit.AfterClass;
import org.junit.ClassRule;
import org.junit.Test;

import javax.ws.rs.client.Entity;
import javax.ws.rs.core.Response;
import java.io.File;

import static org.junit.Assert.assertEquals;
import static org.junit.Assert.assertTrue;

/**
 * @author Peter Karich
 */
public class MapMatchingResourceTest {

    private static final String DIR = "../target/mapmatchingtest";

    private static final MapMatchingServerConfiguration config = new MapMatchingServerConfiguration();

    static {
        config.getGraphHopperConfiguration().merge(new CmdArgs().
                put("graph.flag_encoders", "car").
                put("prepare.ch.weightings", "no").
                put("datareader.file", "../map-data/leipzig_germany.osm.pbf").
                put("graph.location", DIR));
    }

    @ClassRule
    public static final DropwizardAppRule<MapMatchingServerConfiguration> app = new DropwizardAppRule(MapMatchingApplication.class, config);

    @AfterClass
    public static void cleanUp() {
        Helper.removeDir(new File(DIR));
    }

    @Test
    public void testGPX() {
        final Response response = app.client().target("http://localhost:8080/match")
                .request()
                .buildPost(Entity.xml(getClass().getResourceAsStream("tour2-with-loop.gpx")))
                .invoke();
        assertEquals(200, response.getStatus());
        JsonNode json = response.readEntity(JsonNode.class);
        JsonNode path = json.get("paths").get(0);

        assertEquals(5, path.get("instructions").size());
        assertEquals(5, WebHelper.decodePolyline(path.get("points").asText(), 10, false).size());
        assertEquals(106.15, path.get("time").asLong() / 1000f, 0.1);
        assertEquals(106.15, json.get("map_matching").get("time").asLong() / 1000f, 0.1);
        assertEquals(811.56, path.get("distance").asDouble(), 1);
        assertEquals(811.56, json.get("map_matching").get("distance").asDouble(), 1);
    }

    @Test
<<<<<<< HEAD
    public void testEmptyGPX() {
        String emptyGPX = "<?xml version=\"1.0\" encoding=\"UTF-8\" standalone=\"no\" ?><gpx xmlns=\"http://www.topografix.com/GPX/1/1\" xmlns:xsi=\"http://www.w3.org/2001/XMLSchema-instance\" creator=\"Graphhopper\" version=\"1.1\" xmlns:gh=\"https://graphhopper.com/public/schema/gpx/1.1\"></gpx>";
        final Response response = app.client().target("http://localhost:8080/match").request().buildPost(Entity.xml(emptyGPX)).invoke();
        assertEquals(500, response.getStatus());
        JsonNode json = response.readEntity(JsonNode.class);
        JsonNode message = json.get("message");
        assertTrue(message.isValueNode());
        assertTrue(message.asText().startsWith("There was an error processing your request."));
=======
    public void testGPX10() {
        final Response response = app.client().target("http://localhost:8080/match")
                .request()
                .buildPost(Entity.xml(getClass().getResourceAsStream("gpxv1_0.gpx")))
                .invoke();
        assertEquals(200, response.getStatus());
    }

    @Test
    public void testEmptyGPX() {
        final Response response = app.client().target("http://localhost:8080/match")
                .request()
                .buildPost(Entity.xml(getClass().getResourceAsStream("test-only-wpt.gpx")))
                .invoke();
        assertEquals(400, response.getStatus());
        JsonNode json = response.readEntity(JsonNode.class);
        JsonNode message = json.get("message");
        assertTrue(message.isValueNode());
        assertTrue(message.asText().startsWith("No tracks found"));
>>>>>>> b494e8ec
    }
}<|MERGE_RESOLUTION|>--- conflicted
+++ resolved
@@ -77,16 +77,6 @@
     }
 
     @Test
-<<<<<<< HEAD
-    public void testEmptyGPX() {
-        String emptyGPX = "<?xml version=\"1.0\" encoding=\"UTF-8\" standalone=\"no\" ?><gpx xmlns=\"http://www.topografix.com/GPX/1/1\" xmlns:xsi=\"http://www.w3.org/2001/XMLSchema-instance\" creator=\"Graphhopper\" version=\"1.1\" xmlns:gh=\"https://graphhopper.com/public/schema/gpx/1.1\"></gpx>";
-        final Response response = app.client().target("http://localhost:8080/match").request().buildPost(Entity.xml(emptyGPX)).invoke();
-        assertEquals(500, response.getStatus());
-        JsonNode json = response.readEntity(JsonNode.class);
-        JsonNode message = json.get("message");
-        assertTrue(message.isValueNode());
-        assertTrue(message.asText().startsWith("There was an error processing your request."));
-=======
     public void testGPX10() {
         final Response response = app.client().target("http://localhost:8080/match")
                 .request()
@@ -106,6 +96,5 @@
         JsonNode message = json.get("message");
         assertTrue(message.isValueNode());
         assertTrue(message.asText().startsWith("No tracks found"));
->>>>>>> b494e8ec
     }
 }