--- conflicted
+++ resolved
@@ -94,13 +94,7 @@
         try {
             FlagEncoder encoder = hopper.getEncodingManager().getEncoder(vehicle);
             MapMatching matching = new MapMatching(hopper.getGraphHopperStorage(), locationIndexMatch, encoder);
-<<<<<<< HEAD
-=======
-            matching.setForceRepair(forceRepair);
-            matching.setMaxVisitedNodes(maxNodesToVisit);
-            matching.setSeparatedSearchDistance(separatedSearchDistance);
->>>>>>> 24c629b4
-
+            // TODO matching.setMaxVisitedNodes(hopper.getMaxVisitedNodes());
             matchRsp = matching.doWork(gpxFile.getEntries());
 
             // fill GHResponse for identical structure            
